# Bombus Detection for Endangered Plant Conservation

**AI-powered pollinator monitoring system for Salt Marsh Bird's Beak and Ventura Marsh Milkvetch conservation**

*Author: Katerina Bischel*  
*Institution: Bren School of Environmental Science & Management, UCSB*  
<<<<<<< HEAD
*Project: Cheadle Center for Biodiversity and Ecological Restoration*
=======
*Advisors: Cheadle Center for Biodiversity and Ecological Restoration - Chris Evelyn and Katja Seltmann*

*Supported by: National Science Foundation Project Extending Anthophila research through image and trait digitalization (Big-Bee #DBI2102006)*
>>>>>>> 485e757c

---

## Project Overview

This project develops machine learning tools to automatically detect *Bombus vosnesenskii* (Yellow-faced Bumble Bee) pollinators in camera trap footage from endangered coastal plant restoration sites. The system supports conservation efforts for two federally endangered species:

- **Salt Marsh Bird's Beak** (*Chloropyron maritimum* ssp. *maritimum*)
- **Ventura Marsh Milkvetch** (*Astragalus pycnostachyus* var. *lanosissimus*)

### Conservation Context

Salt Marsh Bird's Beak populations at North Campus Open Space (NCOS) have grown from 57 individuals (2023) to 15,542 (2025) through systematic restoration efforts. This project provides the technology to monitor pollinator services critical for reproduction and long-term species recovery.

---

## Key Results

### Model Performance
<<<<<<< HEAD
- **100% Test Accuracy** on real field data
- **Perfect Precision & Recall** (1.000) for bombus detection
- **586 training frames** extracted from field videos
- **31.7% positive class ratio** - excellent for wildlife detection
=======
- **100% Test Accuracy** on held-out test frames (89 frames)
- **Perfect Precision & Recall** (1.000) on laboratory test set
- **94.1% Field Validation Accuracy** on 152 real-world observations
- **93.1% Recall** and **79.4% Precision** in field deployment conditions
>>>>>>> 485e757c

### Dataset Characteristics
- **42 videos processed** from weeks 2-4 of 2025 field season
- **1,036 frames extracted** automatically from camera trap footage
- **361 positive frames** with confirmed bombus activity
- **675 negative frames** without bombus activity

### Real-World Validation
**Correctly identified videos with NO bombus activity** (0% detection rate)  
**Correctly identified videos with EXTENSIVE bombus activity** (100% detection rate, perfect confidence)

---

## 🔧 Technical Architecture

### Model Design
- **Base Architecture**: ResNet-18 with transfer learning
- **Input**: 224×224 RGB frames extracted from video
- **Output**: Binary classification (Bombus Present/Absent)
- **Training**: Custom CNN with data augmentation and class weighting

### Data Pipeline
1. **Video Processing**: Automated frame extraction from MP4 files
2. **Observation Integration**: Field notes automatically label training data
3. **Data Augmentation**: Handles class imbalance and improves generalization
4. **Model Training**: Transfer learning with early stopping and validation

---

## Repository Structure

```
bee-monitoring-ml/
├── README.md                          # This file
├── requirements.txt                   # Python dependencies
├── Collection Observations3.xlsx     # Field observation data
│
├── src/
│   ├── preliminary_analysis_00.py    # Initial dataset analysis
│   ├── video_processing_pipeline.py  # Frame extraction & labeling
│   ├── bombus_model_trainer.py       # Model training pipeline
│   └── correct_video_analyzer.py     # Video analysis with trained model
│
├── data/
│   ├── processed/
│   │   ├── frames/
│   │   │   ├── positive/              # Frames with bombus activity
│   │   │   └── negative/              # Frames without bombus activity
│   │   └── annotations/
│   │       ├── frame_annotations.csv # Frame-level metadata
│   │       └── processing_summary.json
│   └── raw/                           # Original video files (external drive)
│
├── models/
│   ├── best_bombus_model.pth         # Trained model weights
│   ├── training_results.json         # Training metrics & parameters
│   └── training_history.png          # Loss/accuracy curves
│
└── analysis_output/
    ├── analysis_summary_report.md    # Dataset analysis report
    ├── pollinator_analysis_summary.png
    └── detailed_analysis.json
```

---

## Quick Start

### Prerequisites
```bash
pip install torch torchvision opencv-python pandas numpy matplotlib seaborn openpyxl pillow scikit-learn
```

### 1. Analyze Your Dataset
```bash
python3 preliminary_analysis_00.py
```
**Output**: Dataset statistics, bombus observation counts, ML recommendations

### 2. Process Videos & Extract Frames
```bash
python3 video_processing_pipeline.py
```
**Input**: Path to video directory  
**Output**: Labeled training frames in `data/processed/frames/`

### 3. Train the Model
```bash
python3 bombus_model_trainer.py
```
**Output**: Trained model (`best_bombus_model.pth`), training metrics, performance plots

### 4. Analyze New Videos
```bash
python3 correct_video_analyzer.py "/path/to/video.mp4"
```
**Output**: Detection timeline, confidence scores, activity summary

<<<<<<< HEAD
### Updates for synthetic training data
- down_sample_video.py: downsamples video to half the size
- spit_video_frames.py: splits video into single frames
- render_bee_views.py: uses 3D photogrammetry model to create multiple views of the bee. Currently there is an issue with a shadow from a lighting source that should be fixed. Requires Blender.
- autocrop_bee.py: Crops the output from render_bee_views.py to just pixels
- overlay_bees_random_scaled_rotated_limit10.py: creates a transparent overlay of the bee on the video images.

  [![DOI](https://zenodo.org/badge/DOI/10.5281/zenodo.16415880.svg)](https://doi.org/10.5281/zenodo.16415880)

=======
>>>>>>> 485e757c
---

## Dataset Details

### Field Data Collection
- **Location**: North Campus Open Space (NCOS), UC Santa Barbara
- **Species**: Salt Marsh Bird's Beak (*Chloropyron maritimum*)
- **Cameras**: GoPro camera traps at multiple sites
- **Schedule**: Morning, midday, and afternoon shifts
- **Duration**: 21-30 minute recordings per session

### Observation Protocol
- **Systematic field notes** for each video recording
- **Species-level identification** (*B. vosnesenskii* vs *B. californicus*)
- **Behavioral observations** (on plant vs around plant)
- **Environmental conditions** (weather, wind, temperature)

### Video Specifications
- **Format**: MP4 (H.264 encoding)
- **Resolution**: 1920×1080 pixels
- **Frame Rate**: ~60 FPS
- **Duration**: 1200-1800 seconds per video
- **Storage**: External drive due to file sizes (~1GB per video)

---

## Methodology

### Computer Vision Pipeline

1. **Frame Extraction**
   - Extract 25 frames per video using uniform sampling
   - Resize to 224×224 pixels for CNN input
   - Convert to RGB and normalize pixel values

2. **Automatic Labeling**
   - Parse video metadata (week, site, camera, shift)
   - Match with field observation records
   - Label frames based on confirmed bombus activity

3. **Data Augmentation**
   - Random horizontal flips (50% probability)
   - Random rotation (±15 degrees)
   - Color jittering (brightness, contrast, saturation)
   - Random resized cropping (80-100% scale)

4. **Model Training**
   - Transfer learning with pre-trained ResNet-18
   - Class-weighted loss function for imbalanced data
   - Adam optimizer with learning rate scheduling
   - Early stopping based on validation accuracy

### Validation Strategy
- **70/15/15 split** for train/validation/test
- **Stratified sampling** maintains class balance
- **Hold-out test set** for unbiased performance evaluation
- **Real-world validation** on original video files

---

## Results & Impact

### Model Performance Metrics
```
Classification Report:
                precision    recall  f1-score   support
     No Bombus       1.00      1.00      1.00        58
Bombus Present       1.00      1.00      1.00        31
      accuracy                           1.00        89

Confusion Matrix:
              Predicted
Actual    No Bombus  Bombus
No Bombus      58      0
Bombus          0     31
```

### Conservation Applications

**Immediate Benefits:**
- **Automated video analysis** eliminates manual review of 100+ hours of footage
- **Quantitative pollinator metrics** support adaptive habitat management
- **Real-time deployment** enables responsive conservation actions

**Long-term Impact:**
- **Scalable monitoring** across multiple restoration sites
- **Temporal pattern analysis** reveals optimal pollinator activity windows
- **Evidence-based management** decisions for endangered species recovery

---

## Advanced Usage

### Batch Video Processing
```python
from video_processing_pipeline import VideoProcessor

processor = VideoProcessor(
    video_root_dir="/path/to/videos",
    observations_file="Collection Observations3.xlsx"
)
processor.process_all_videos()
```

### Custom Model Training
```python
from bombus_model_trainer import BombusClassifier, BombusTrainer

model = BombusClassifier(num_classes=2)
trainer = BombusTrainer(model)
trainer.train(train_loader, val_loader, epochs=50)
```

### Video Analysis API
```python
from correct_video_analyzer import VideoAnalyzer

analyzer = VideoAnalyzer(model_path='best_bombus_model.pth')
results = analyzer.analyze_video('/path/to/video.mp4')
```

---

## Future Developments

### Short-term Enhancements
- [ ] **Multi-species classification** (*B. vosnesenskii* vs *B. californicus*)
- [ ] **Object detection** with bounding boxes around pollinators
- [ ] **Temporal modeling** using video sequences instead of single frames
- [ ] **Real-time processing** for live camera feeds

### Research Extensions
- [ ] **Behavioral analysis** (foraging patterns, visit duration)
- [ ] **Pollination effectiveness** metrics
- [ ] **Cross-site deployment** to other restoration projects
- [ ] **Climate correlation** analysis with pollinator activity

### Technology Integration
- [ ] **Mobile app** for field deployment
- [ ] **Cloud processing** pipeline for large datasets
- [ ] **Integration** with existing camera trap networks
- [ ] **Dashboard** for real-time monitoring

---

## Scientific Background

### Target Species

**Salt Marsh Bird's Beak** (*Chloropyron maritimum* ssp. *maritimum*)
- **Status**: Federally endangered, state endangered
- **Habitat**: Coastal salt marsh, sandy soils near slough edges
- **Pollination**: Depends on native bee species for reproduction
- **Threats**: Habitat loss, invasive species, climate change

**Bombus vosnesenskii** (Yellow-faced Bumble Bee)
- **Role**: Primary pollinator for endangered coastal plants
- **Foraging**: Generalist species, active throughout growing season
- **Conservation**: Critical for plant species recovery efforts

### Ecological Context
The restoration success at NCOS provides a unique opportunity to study plant-pollinator interactions in recovering coastal ecosystems. Understanding pollinator visitation patterns is essential for:

- **Habitat optimization** (plant density, spatial configuration)
- **Pollinator corridor** design and management
- **Adaptive management** responses to changing conditions
- **Long-term monitoring** of ecosystem recovery

---

## Contact & Collaboration

**Katerina Bischel**  
Graduate Student, Bren School of Environmental Science & Management  
University of California, Santa Barbara  

**Project Partners:**
<<<<<<< HEAD
- **Cheadle Center for Biodiversity and Ecological Restoration** (UCSB)
- **Tidal Influence** (Restoration Partner)
- **U.S. Fish and Wildlife Service** (Regulatory Agency)
=======
- **Cheadle Center for Biodiversity and Ecological Restoration** - Chris Evelyn and Katja Seltmann
>>>>>>> 485e757c

**For questions about:**
- **Research methodology**: Contact project team
- **Data access**: See institutional data sharing policies
- **Collaboration opportunities**: Open to partnerships with conservation organizations
- **Technical implementation**: See Issues tab for bug reports and feature requests

---

## Citation

If you use this work in your research, please cite:

```bibtex
@software{bischel2025bombus,
  title={Bombus Detection for Endangered Plant Conservation: AI-powered Pollinator Monitoring},
  author={Bischel, Katerina},
  year={2025},
  institution={Bren School of Environmental Science \& Management, UC Santa Barbara},
<<<<<<< HEAD
  url={https://github.com/[your-username]/bee-monitoring-ml}
=======
  url={https://github.com/[katerinabischell]/bee-monitoring-ml}
>>>>>>> 485e757c
}
```

---

## License

This project is licensed under the MIT License - see the [LICENSE](LICENSE) file for details.

**Note**: Video data and field observations remain proprietary to UC Santa Barbara and research partners. The code and methodologies are open source for conservation applications.

---

## Acknowledgments

<<<<<<< HEAD
- **UC Santa Barbara** Cheadle Center for Biodiversity and Ecological Restoration
- **Tidal Influence** for restoration expertise and field site access
- **U.S. Fish and Wildlife Service** for species recovery partnership
=======
- **UC Santa Barbara** Cheadle Center for Biodiversity and Ecological Restoration - Chris Evelyn and Katja Seltmann
- **National Science Foundation** project Extending Anthophila research through image and trait digitalization (Big-Bee #DBI2102006)
>>>>>>> 485e757c
- **NCOS restoration team** for maintaining field sites and equipment
- **PyTorch community** for deep learning framework
- **OpenCV contributors** for computer vision tools

---

*This project demonstrates how AI technology can directly support endangered species conservation through automated, scalable monitoring systems. The success of this bombus detection system provides a template for applying machine learning to other wildlife monitoring challenges in conservation biology.*

---

**Project Status**: **Production Ready** - Model validated and deployment ready  
**Last Updated**: July 2025  
**Version**: 1.0.0<|MERGE_RESOLUTION|>--- conflicted
+++ resolved
@@ -4,13 +4,9 @@
 
 *Author: Katerina Bischel*  
 *Institution: Bren School of Environmental Science & Management, UCSB*  
-<<<<<<< HEAD
 *Project: Cheadle Center for Biodiversity and Ecological Restoration*
-=======
 *Advisors: Cheadle Center for Biodiversity and Ecological Restoration - Chris Evelyn and Katja Seltmann*
-
 *Supported by: National Science Foundation Project Extending Anthophila research through image and trait digitalization (Big-Bee #DBI2102006)*
->>>>>>> 485e757c
 
 ---
 
@@ -30,17 +26,10 @@
 ## Key Results
 
 ### Model Performance
-<<<<<<< HEAD
-- **100% Test Accuracy** on real field data
-- **Perfect Precision & Recall** (1.000) for bombus detection
-- **586 training frames** extracted from field videos
-- **31.7% positive class ratio** - excellent for wildlife detection
-=======
 - **100% Test Accuracy** on held-out test frames (89 frames)
 - **Perfect Precision & Recall** (1.000) on laboratory test set
 - **94.1% Field Validation Accuracy** on 152 real-world observations
 - **93.1% Recall** and **79.4% Precision** in field deployment conditions
->>>>>>> 485e757c
 
 ### Dataset Characteristics
 - **42 videos processed** from weeks 2-4 of 2025 field season
@@ -139,7 +128,6 @@
 ```
 **Output**: Detection timeline, confidence scores, activity summary
 
-<<<<<<< HEAD
 ### Updates for synthetic training data
 - down_sample_video.py: downsamples video to half the size
 - spit_video_frames.py: splits video into single frames
@@ -149,8 +137,6 @@
 
   [![DOI](https://zenodo.org/badge/DOI/10.5281/zenodo.16415880.svg)](https://doi.org/10.5281/zenodo.16415880)
 
-=======
->>>>>>> 485e757c
 ---
 
 ## Dataset Details
@@ -328,13 +314,8 @@
 University of California, Santa Barbara  
 
 **Project Partners:**
-<<<<<<< HEAD
-- **Cheadle Center for Biodiversity and Ecological Restoration** (UCSB)
-- **Tidal Influence** (Restoration Partner)
-- **U.S. Fish and Wildlife Service** (Regulatory Agency)
-=======
 - **Cheadle Center for Biodiversity and Ecological Restoration** - Chris Evelyn and Katja Seltmann
->>>>>>> 485e757c
+
 
 **For questions about:**
 - **Research methodology**: Contact project team
@@ -354,11 +335,7 @@
   author={Bischel, Katerina},
   year={2025},
   institution={Bren School of Environmental Science \& Management, UC Santa Barbara},
-<<<<<<< HEAD
-  url={https://github.com/[your-username]/bee-monitoring-ml}
-=======
   url={https://github.com/[katerinabischell]/bee-monitoring-ml}
->>>>>>> 485e757c
 }
 ```
 
@@ -374,14 +351,8 @@
 
 ## Acknowledgments
 
-<<<<<<< HEAD
-- **UC Santa Barbara** Cheadle Center for Biodiversity and Ecological Restoration
-- **Tidal Influence** for restoration expertise and field site access
-- **U.S. Fish and Wildlife Service** for species recovery partnership
-=======
 - **UC Santa Barbara** Cheadle Center for Biodiversity and Ecological Restoration - Chris Evelyn and Katja Seltmann
 - **National Science Foundation** project Extending Anthophila research through image and trait digitalization (Big-Bee #DBI2102006)
->>>>>>> 485e757c
 - **NCOS restoration team** for maintaining field sites and equipment
 - **PyTorch community** for deep learning framework
 - **OpenCV contributors** for computer vision tools
